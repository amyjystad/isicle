--- conflicted
+++ resolved
@@ -1,11 +1,3 @@
-<<<<<<< HEAD
-import isicle
-from isicle.interfaces import FileParserInterface
-from isicle.utils import atomic_num_lookup
-import pandas as pd
-from os.path import splitext
-=======
->>>>>>> 8233598d
 import glob
 import os
 import pickle
@@ -15,11 +7,10 @@
 import numpy as np
 import pandas as pd
 from openbabel import pybel
-<<<<<<< HEAD
-=======
 
 import isicle
 from isicle.interfaces import FileParserInterface
+from isicle.utils import atomic_num_lookup
 
 
 class ORCAParser(FileParserInterface):
@@ -335,7 +326,6 @@
 
     def save(self, path):
         isicle.io.save_pickle(path, self.result)
->>>>>>> 8233598d
 
 
 class NWChemParser(FileParserInterface):
