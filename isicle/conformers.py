<<<<<<< HEAD
import pickle
from os.path import join
=======
>>>>>>> 8233598d
import numpy as np
import pandas as pd
from statsmodels.stats.weightstats import DescrStatsW

from isicle import io
from isicle.geometry import Geometry, XYZGeometry
from isicle.utils import TypedList, safelist, mkdtemp
from rdkit import Chem
from rdkit.Chem import PropertyMol


def _function_selector(func):
    """
    Selects a supported reduction function for reducing a set of conformers.

    Parameters
    ----------
    func : str
        Alias for function selection (one of "boltzmann", "simple", "lowest",
        or "threshold").

    Returns
    -------
    func
        Conformer reduction function.
<<<<<<< HEAD

    """

    func_map = {
        "boltzmann": boltzmann,
        "simple": simple_average,
        "lowest": lowest_energy,
        "threshold": energy_threshold,
    }
=======
    '''
    # Mapping between names and functions
    func_map = {'boltzmann': boltzmann,
                'simple': simple_average,
                'lowest': lowest_energy,
                'threshold': energy_threshold}
>>>>>>> 8233598d

    # Check for function by name
    if func.lower() in func_map:
        return func_map[func.lower()]
<<<<<<< HEAD
    else:
        raise ValueError("{} not a supported reduction function.".format(func))
=======

    # Not a named/implemented function  
    raise ValueError('{} not a supported reduction function.'.format(func))
>>>>>>> 8233598d


def _energy_based(func):
    """
    Checks whether function employs an energy-based reduction operation.

    Parameters
    ----------
    func : function
        Conformer reduction function.

    Returns
    -------
    bool
        True if energy based, otherwise False.
<<<<<<< HEAD

    """

=======
    '''
    # Check if among energy-based functions
>>>>>>> 8233598d
    if func in [boltzmann, lowest_energy, energy_threshold]:
        return True

    # Not energy based
    return False


def reduce(value, func="boltzmann", **kwargs):
    """
    Combine values according to indicated function.

    Parameters
    ----------
    value : :obj:`~numpy.array`
        Array containing values that will be combined.
    func : str
        Alias for function selection (one of "boltzmann", "simple", "lowest",
        or "threshold").
    kwargs
        Additional keyword arguments passed to `func`.

    Returns
    -------
    :obj:`~pandas.DataFrame`
        Result of reduction operation.
<<<<<<< HEAD

    """

=======
    '''
    # Select function
>>>>>>> 8233598d
    f = _function_selector(func)

    # Energy-based method
    if _energy_based(f):
        energy = kwargs.pop("energy")
        return f(value, energy, **kwargs)

    # Other method
    return f(value, **kwargs)


def boltzmann(value, energy, index=None, atom=None):
    """
    Combine values according to a Boltzmann-weighted average.

    Parameters
    ----------
    value : :obj:`~numpy.array`
        Array containing values that will be combined.
    energy : :obj:`~numpy.array`
        Array containing energy values that correspond to entries in `value`.
    index : None or :obj:`~numpy.array`
        Index by which to group values for averaging.
    atom : None or :obj:`~numpy.array`
        Atom by which to group values for averaging.

    Returns
    -------
    :obj:`~pandas.DataFrame`
        Result of reduction operation.
<<<<<<< HEAD

    """

=======
    '''
    # Placeholder for index
>>>>>>> 8233598d
    if index is None:
        index = np.full_like(value, -1)

    # Placeholder for atom
    if atom is None:
        atom = np.full_like(value, -1)

<<<<<<< HEAD
    df = pd.DataFrame.from_dict(
        {"value": value, "energy": energy, "index": index, "atom": atom}
    )
=======
    # Initialize data frame
    df = pd.DataFrame.from_dict({'value': value,
                                 'energy': energy,
                                 'index': index,
                                 'atom': atom})
>>>>>>> 8233598d

    # Result container
    res = []
<<<<<<< HEAD
    for name, group in df.groupby(["index", "atom"]):
        g = group["energy"] * 627.503
=======

    # Iterate over unique indices
    for name, group in df.groupby(['index', 'atom']):
        # Compute relative delta G
        g = group['energy'] * 627.503
>>>>>>> 8233598d
        mn = g.min()
        relG = g - mn

        # Compute Boltzmann weighting factors
        b = np.exp(-relG / 0.5924847535)
        w = (b / b.sum()) * len(b)

<<<<<<< HEAD
        ws = DescrStatsW(group["value"], weights=w, ddof=0)
=======
        # Compute weighted statistics
        ws = DescrStatsW(group['value'], weights=w, ddof=0)
>>>>>>> 8233598d

        # Append to container
        res.append([name[0], name[1], ws.mean, ws.std, len(group.index)])

<<<<<<< HEAD
    res = pd.DataFrame(res, columns=["index", "atom", "mean", "std", "n"])
=======
    # Initialize data frame
    res = pd.DataFrame(res, columns=['index', 'atom', 'mean', 'std', 'n'])
>>>>>>> 8233598d

    # Drop index if not supplied
    if np.all(index == -1):
        return res.drop(columns=["index", "atom"]).iloc[0]

    return res


def simple_average(value, index=None, atom=None):
    """
    Combine values according to a simple average.

    Parameters
    ----------
    value : :obj:`~numpy.array`
        Array containing values that will be combined.
    index : None or :obj:`~numpy.array`
        Index by which to group values for averaging.
    atom : None or :obj:`~numpy.array`
        Atom by which to group values for averaging.

    Returns
    -------
    :obj:`~pandas.DataFrame`
        Result of reduction operation.
<<<<<<< HEAD

    """

=======
    '''
    # Placeholder for index
>>>>>>> 8233598d
    if index is None:
        index = np.full_like(value, -1)
    
    # Placeholder for atom
    if atom is None:
        atom = np.full_like(value, -1)

<<<<<<< HEAD
    df = pd.DataFrame.from_dict({"value": value, "index": index, "atom": atom})

    res = df.groupby(["index", "atom"], as_index=False).agg(
        {"value": ["mean", "std", "count"]}
    )
    res.columns = ["index", "atom", "mean", "std", "n"]
=======
    # Initialize data frame
    df = pd.DataFrame.from_dict({'value': value,
                                 'index': index,
                                 'atom': atom})

    # Average per unique index
    res = df.groupby(['index', 'atom'], as_index=False).agg({'value':
                                                             ['mean', 'std', 'count']})
    
    # Rename columns
    res.columns = ['index', 'atom', 'mean', 'std', 'n']
>>>>>>> 8233598d

    # Drop indices if not supplied
    if np.all(index == -1):
        return res.drop(columns=["index", "atom"]).iloc[0]

    return res


def lowest_energy(value, energy, index=None, atom=None):
    """
    Combine values according to lowest energy.

    Parameters
    ----------
    value : :obj:`~numpy.array`
        Array containing values that will be combined.
    energy : :obj:`~numpy.array`
        Array containing energy values that correspond to entries in `value`.
    index : None or :obj:`~numpy.array`
        Index by which to group values for averaging.
    atom : None or :obj:`~numpy.array`
        Atom by which to group values for averaging.

    Returns
    -------
    :obj:`~pandas.DataFrame`
        Result of reduction operation.
<<<<<<< HEAD

    """

=======
    '''
    # Placeholder for index
>>>>>>> 8233598d
    if index is None:
        index = np.full_like(value, -1)
    
    # Placeholder for atom
    if atom is None:
        atom = np.full_like(value, -1)

<<<<<<< HEAD
    df = pd.DataFrame.from_dict(
        {"value": value, "energy": energy, "index": index, "atom": atom}
    )

    res = df.loc[df.groupby(["index", "atom"])["energy"].idxmin()]
=======
    # Initialize data frame
    df = pd.DataFrame.from_dict({'value': value,
                                 'energy': energy,
                                 'index': index,
                                 'atom': atom})

    # Take minimum energy per unique index
    res = df.loc[df.groupby(['index', 'atom'])[
        'energy'].idxmin()]
>>>>>>> 8233598d

    # Drop indices if not supplied
    if np.all(index == -1):
        return res.drop(columns=["index", "atom"]).iloc[0]

    return res


def energy_threshold(value, energy, threshold=5, index=None, atom=None):
    """
    Combine values with energy below a given threshold according to a simple
    average.

    Parameters
    ----------
    value : :obj:`~numpy.array`
        Array containing values that will be combined.
    energy : :obj:`~numpy.array`
        Array containing energy values that correspond to entries in `value`.
    index : None or :obj:`~numpy.array`
        Index by which to group values for averaging.
    atom : None or :obj:`~numpy.array`
        Atom by which to group values for averaging.

    Returns
    -------
    :obj:`~pandas.DataFrame`
        Result of reduction operation.
<<<<<<< HEAD

    """

=======
    '''
    # Placeholder for index
>>>>>>> 8233598d
    if index is None:
        index = np.full_like(value, -1)
    
    # Placeholder for atom
    if atom is None:
        atom = np.full_like(value, -1)

<<<<<<< HEAD
    df = pd.DataFrame.from_dict(
        {"value": value, "energy": energy, "index": index, "atom": atom}
    )

    df = df.loc[df["energy"] <= threshold, :]

    res = df.groupby(["index", "atom"], as_index=False).agg(
        {"value": ["mean", "std", "count"]}
    )
    res.columns = ["index", "atom", "mean", "std", "n"]
=======
    # Initialize data frame
    df = pd.DataFrame.from_dict({'value': value,
                                 'energy': energy,
                                 'index': index,
                                 'atom': atom})

    # Filter by energy
    df = df.loc[df['energy'] <= threshold, :]

    # Aggregate
    res = df.groupby(['index', 'atom'], as_index=False).agg({'value':
                                                             ['mean', 'std', 'count']})
    
    # Rename columns
    res.columns = ['index', 'atom', 'mean', 'std', 'n']
>>>>>>> 8233598d

    # Drop indices if not supplied
    if index is None:
        return res.drop(columns=["index", "atom"]).iloc[0]

    return res


def transform(
    value, m={"H": 1.0, "C": 1.0}, b={"H": 0.0, "C": 0.0}, index=None, atom=None
):
    """
    Perform linear transformation with values using provided parameters.

    Parameters
    ----------
    value : :obj: `~numpy.array`
        Array containing vales that will be transformed.
    m : float or dict
        Slope value
    b : float or dict
        Y-intercept value
    index : None or :obj: `~numpy.array`
        Index by which to group values for transforming.
    atom : None or :obj: `~numpy.array`
        Atom by which to group values for transforming.

    Returns
    -------
    :obj: `~pandas.DataFrame`
        Result of transformation operation.
<<<<<<< HEAD

    """

=======
    '''
    # Placeholder for index
>>>>>>> 8233598d
    if index is None:
        index = np.full_like(value, -1)
    
    # Placeholder for atom
    if atom is None:
        atom = np.full_like(value, -1)

<<<<<<< HEAD
    df = pd.DataFrame.from_dict({"value": value, "index": index, "atom": atom})
=======
    # Initialize data frame
    df = pd.DataFrame.from_dict({'value': value,
                                 'index': index,
                                 'atom': atom})
>>>>>>> 8233598d

    # Process with per-atom values
    if isinstance(m, dict):
        res = pd.DataFrame()
        for idx in m:
            part = df.loc[df["atom"] == idx].copy()
            part["new_value"] = part["value"].apply(lambda x: m[idx] * x + b[idx])

            res = pd.concat([res, part])
    
    # Process with global values
    else:
        res = df.copy()
        res["new_value"] = res["value"].apply(lambda x: m * x + b)

    return res


def build_conformational_ensemble(geometries):
    """
    Create a conformational ensemble from a collection of geometries.

    Parameters
    ----------
    geometries : list of :obj:`~isicle.geometry.Geometry` or related subclass
        Collection of geometry instances.

    Returns
    -------
    :obj:`~isicle.conformers.ConformationalEnsemble`
        Conformational ensemble.
<<<<<<< HEAD

    """

    return ConformationalEnsemble(geometries)


def load_pickle(path):
    """
    Load pickled file.

    Parameters
    ----------
    path : str
        Path to pickle.

    Returns
    -------
    :obj:`~isicle.conformers.ConformationalEnsemble`
        Previously pickled :obj:`~isicle.conformers.ConformationalEnsemble`
        instance.

    Raises
    ------
    IOError
        If file cannot be read.
    TypeError
        If file is not a supported class instance.

    """

    # Load file
    with open(path, "rb") as f:
        try:
            ensemble = pickle.load(f)
        except pickle.UnpicklingError:
            raise IOError("Could not read file as pickle: {}".format(path))

    # Check for valid class type
    if isinstance(ensemble, ConformationalEnsemble):
        return ensemble

    # Failure. This is not a ConformationalEnsemble instance
    raise TypeError("Unsupported format: {}.".format(ensemble.__class__))


def load(path):
    """
    Load file.

    Parameters
    ----------
    path : str
        Path to file.

    Returns
    -------
    :obj:`~isicle.conformers.ConformationalEnsemble`
        Previously pickled :obj:`~isicle.conformers.ConformationalEnsemble`
        instance.

    """

    return load_pickle(path)


=======
    '''
    return ConformationalEnsemble(geometries)


>>>>>>> 8233598d
class ConformationalEnsemble(TypedList):
    """
    Collection of :obj:`~isicle.geometry.Geometry`, or related subclass,
    instances.
<<<<<<< HEAD

    """
=======
    '''
>>>>>>> 8233598d

    def __init__(self, *args):
        """
        Initialize :obj:`~isicle.conformers.ConformationalEnsemble` instance.

        Parameters
        ----------
        *args
            Objects to comprise the conformational ensemble.

        """

        super().__init__((Geometry, XYZGeometry), *args)

    def _check_attributes(self, attr):
        """
        Check if all ensemble members have the supplied attribute.

        Parameters
        ----------
        attr : str
            Attribute to check.

        Raises
        ------
        AttributeError
            If all members do not have `attr`.

        """

        value = [x.get___dict__() for x in self]
        for key in safelist(attr):
            if not all(key in x for x in value):
                raise AttributeError(
                    '"{}" not found for all conformational '
                    "ensemble members.".format(attr)
                )
            value = [x.get(key) for x in value]

<<<<<<< HEAD
        # if type(value[0]) is dict:
        #     raise AttributeError('"{}" has additional keys: {}'.format(attr, value[0].keys()))

    def reduce(self, attr, func="boltzmann", **kwargs):
        """
=======
    def reduce(self, attr, func='boltzmann', **kwargs):
        '''
>>>>>>> 8233598d
        Combine attribute values according to indicated function.

        Parameters
        ----------
        attr : str
            Attribute that will be combined.
        func : str
            Alias for function selection (one of "boltzmann", "simple",
            "lowest", or "threshold").
        kwargs
            Additional keyword arguments passed to `func`.

        Returns
        -------
        :obj:`~pandas.DataFrame`
            Result of reduction operation.

        """

        # Select reduction function
        f = _function_selector(func)

        # Check for primary attribute
        self._check_attributes(attr)

        # Check for energy attribute
        if _energy_based(f):
            self._check_attributes("energy")

        # Extract (possibly nested) value attribute
        value = [x.get___dict__() for x in self]
        for key in safelist(attr):
            value = [x.get(key) for x in value]

        # Check nested values
        if isinstance(value[0], dict):
            # Check index
            if "index" in value[0]:
                index = np.array([x["index"] for x in value]).flatten()
                pad = int(len(index) / len(self))
            else:
                index = None
                pad = 1

            # Check atom
            if "atom" in value[0]:
                atom = np.array([x["atom"] for x in value]).flatten()
            else:
                atom = None

            # Special case for CCS
            if "mean" in value[0] and "std" in value[0]:
                value = np.array([x["mean"] for x in value]).flatten()

            else:
                value = np.array([x[attr] for x in value]).flatten()

        # Not nested
        else:
            index = None
            atom = None
            pad = 1

        # Extract energy attribute
        if _energy_based(f):
            energy = np.array(
                [np.repeat(x.get___dict__()["energy"], pad) for x in self]
            )
            energy = energy.flatten()

            # Exectue energy-based method
            return f(value, energy, index=index, atom=atom, **kwargs)

        # Execute other method
        return f(value, index=index, atom=atom, **kwargs)

    def _apply_method(self, method, **kwargs):
        """
        Process conformational ensemble members according to supplied method.

        Parameters
        ----------
        method : str
            Method by which ensemble members will be processed.
        kwargs
            Keyword arguments passed to `method`.

        Returns
        -------
        :obj:`~isicle.conformers.ConformationalEnsemble` or list
            Result of operation, type depends on `method` return type.

        """

        # Check for attribute
        if not all(hasattr(x, method) for x in self):
            raise AttributeError(
                '"{}" not found for all conformational '
                "ensemble members.".format(method)
            )

        # Apply method to collection
        result = [getattr(x, method)(**kwargs) for x in self]

        # Return ConformationalEnsemble if correct result type
        try:
            return ConformationalEnsemble(result)

        # Return result as-is
        except:
            return result

    def _apply_function(self, func, **kwargs):
        """
        Process conformational ensemble members according to supplied function.

        Parameters
        ----------
        func : function
            Function by which ensemble members will be processed.
        kwargs
            Keyword arguments passed to `func`.

        Returns
        -------
        :obj:`~isicle.conformers.ConformationalEnsemble` or list
            Result of operation, type depends on `func` return type.

        """

        # Apply method to collection
        result = [func(x, **kwargs) for x in self]

        # Return ConformationalEnsemble if correct result type
        try:
            return ConformationalEnsemble(result)

        # Return result as-is
        except:
            return result

    def apply(self, func=None, method=None, **kwargs):
        """
        Process conformational ensemble members according to supplied function
        or method.

        Parameters
        ----------
        func : function
            Function by which ensemble members will be processed.
        method : str
            Method by which ensemble members will be processed.
        kwargs
            Keyword arguments passed to `method`.

        Returns
        -------
        :obj:`~isicle.conformers.ConformationalEnsemble` or list
            Result of operation, type depends on `method` return type.

        Raises
        ------
        ValueError
            If neither `func` nor `method` is supplied.

<<<<<<< HEAD
        """
=======
        '''

        # Apply function
>>>>>>> 8233598d
        if func is not None:
            return self._apply_function(func, **kwargs)

        # Apply method
        if method is not None:
            return self._apply_method(method, **kwargs)

        raise ValueError("Must supply `func` or `method`.")

<<<<<<< HEAD
    def save_pickle(self, path):
        """
        Pickle this class instance.

        Parameters
        ----------
        path : str
            Path to save pickle object to.

        """

        with open(path, "wb") as f:
            pickle.dump(self, f)

    def save(self, path):
        """
        Save this class instance.

        Parameters
        ----------
        path : str
            Path to save object to.

        """

        io.save(path, self)

=======
>>>>>>> 8233598d
    def get_structures(self):
        """
        Extract all structures from containing object as a conformational ensemble.

        Returns
        -------
        :obj:`~isicle.conformers.ConformationalEnsemble`
            Conformational ensemble.

        """

        # Check for geom attribute
        self._check_attributes("geom")

        # Build and return
        return build_conformational_ensemble([x.geom for x in self])


class ConfpassEnsemble(ConformationalEnsemble):
    """
    Collection of :obj:`~isicle.geometry.Geometry`, or related subclass,
    instances. This class REQUIRES the software CONFPASS to be installed
    in Python path.
    """

    from confpass import confpass

    _defaults = ["temp_dir", "basename", "sdf_file", "priority", "cp"]
    _default_value = None

    def __init__(self, *args, **kwargs):
        super().__init__(*args)
        self.__dict__.update(dict.fromkeys(self._defaults, self._default_value))
        self.__dict__.update(**kwargs)

    def _create_PropertyMolID(self, geom):
        """
        Create molecule identifiers from attributes.
        """
        PropertyMolID = []
        try:
            # geom._check_attributes('basename')
            PropertyMolID.append(geom.basename)
        except AttributeError:
            pass
        try:
            # geom._check_attributes('adduct')
            PropertyMolID.append(geom.adduct)
        except AttributeError:
            pass
        try:
            # geom._check_attributes('adductID')
            PropertyMolID.append(geom.adductID)
        except AttributeError:
            pass
        try:
            # geom._check_attributes('conformerID')
            PropertyMolID.append(geom.conformerID)
        except AttributeError:
            pass
        PropertyMolID = [str(i) for i in PropertyMolID]
        return "_".join(PropertyMolID)

    def _make_geometry(self):
        """
        Create RDKit PropertyMol representations of molecule.
        """
        pmObjs = [PropertyMol.PropertyMol(geom.mol) for geom in self]
        pmIDs = [self._create_PropertyMolID(geom) for geom in self]
        for pm, pmID in zip(pmObjs, pmIDs):
            pm.SetProp("_Name", pmID)
        return pmObjs

    def _set_basename(self):
        """
        Ensure and set the basename is same for all members of conformation ensemble.
        """
        self._check_attributes("basename")
        value = list(set([x.basename for x in self]))
        assert len(value) == 1, "all basenames are not equal"
        self.basename = value[0]

    def _save_sdf(self, MolObjs):
        """
        Save conformational ensemble as multi-molecule SDF file.

        Parameters
        ----------
        path : str
            Path to output file.
        """
        w = Chem.SDWriter(self.sdf_file)
        for m in MolObjs:
            w.write(m)
        w = None

    def save_geometry(self):
        """
        Save internal conformational ensemble geometry representation to SDF file.

        """
        # get basename for conformational ensemble
        self._set_basename()

        # create PropertyMol RDKit versions
        pms = self._make_geometry()
        # create, save temporary multi-molecule sdf file
        self.temp_dir = mkdtemp()
        self.sdf_file = join(self.temp_dir, "{}.{}".format(self.basename, "sdf"))
        self._save_sdf(pms)

    def _apply_preopt(self, method, x=0.8, x_as=0.2, n=3):
        """
        Run the pre-optimization CONFPASS module.
        """
        cp = self.confpass.conp([self.sdf_file])
        cp.get_priority(method=method, x=x, x_as=x_as, n=n)
        self.cp = cp
        self.priority = cp.priority_df.loc[0, "priority_ls"]

    def _apply_reopt(self, method, x=0.8, x_as=0.2, n=3):
        """
        Run the post-optimization CONFPASS module.
        """
        cp = self.confpass.pas([self.sdf_file])
        cp.get_priority(method=method, x=x, x_as=x_as, n=n)
        self.cp = cp

    def _check_module(self, module):
        """
        Check specified CONFPASS module is supported
        """
        module = module.lower()
        assert module in ["conp", "pas"], "Specified CONFPASS module not supported"
        return module

    def _check_method(self, method):
        """
        Check specified CONFPASS method is supported
        """
        method = method.lower()
        assert method in [
            "pipe_x_as",
            "pipe_x",
            "pipe_as",
            "nth",
            "random",
            "ascend",
        ], "Specified CONFPASS method not supported"
        return method

    def apply(self, module, method, **kwargs):
        """
        Parameters
        ----------
        module : str
            Specify module as
            `conp` pre-reoptimisations: clustering and priority list generation
            `pas` post-reoptimisations: predict the completeness of the reoptimisation process
        method : str
            `pipe_x_as`, `pipe_x`,`pipe_as`,`nth`,`random`,`ascend`

        """
        module = self._check_module(module)
        method = self._check_method(method)

        if module == "conp":
            self._apply_preopt(method, **kwargs)
        elif module == "pas":
            self._apply_reopt(method, **kwargs)<|MERGE_RESOLUTION|>--- conflicted
+++ resolved
@@ -1,11 +1,7 @@
-<<<<<<< HEAD
-import pickle
-from os.path import join
-=======
->>>>>>> 8233598d
 import numpy as np
 import pandas as pd
 from statsmodels.stats.weightstats import DescrStatsW
+from os.path import join
 
 from isicle import io
 from isicle.geometry import Geometry, XYZGeometry
@@ -28,36 +24,21 @@
     -------
     func
         Conformer reduction function.
-<<<<<<< HEAD
-
-    """
-
+    """
+    # Mapping between names and functions
     func_map = {
         "boltzmann": boltzmann,
         "simple": simple_average,
         "lowest": lowest_energy,
         "threshold": energy_threshold,
     }
-=======
-    '''
-    # Mapping between names and functions
-    func_map = {'boltzmann': boltzmann,
-                'simple': simple_average,
-                'lowest': lowest_energy,
-                'threshold': energy_threshold}
->>>>>>> 8233598d
 
     # Check for function by name
     if func.lower() in func_map:
         return func_map[func.lower()]
-<<<<<<< HEAD
     else:
+        # Not a named/implemented function
         raise ValueError("{} not a supported reduction function.".format(func))
-=======
-
-    # Not a named/implemented function  
-    raise ValueError('{} not a supported reduction function.'.format(func))
->>>>>>> 8233598d
 
 
 def _energy_based(func):
@@ -73,14 +54,8 @@
     -------
     bool
         True if energy based, otherwise False.
-<<<<<<< HEAD
-
-    """
-
-=======
-    '''
+    """
     # Check if among energy-based functions
->>>>>>> 8233598d
     if func in [boltzmann, lowest_energy, energy_threshold]:
         return True
 
@@ -106,14 +81,9 @@
     -------
     :obj:`~pandas.DataFrame`
         Result of reduction operation.
-<<<<<<< HEAD
-
-    """
-
-=======
-    '''
+
+    """
     # Select function
->>>>>>> 8233598d
     f = _function_selector(func)
 
     # Energy-based method
@@ -144,14 +114,9 @@
     -------
     :obj:`~pandas.DataFrame`
         Result of reduction operation.
-<<<<<<< HEAD
-
-    """
-
-=======
-    '''
+    """
+
     # Placeholder for index
->>>>>>> 8233598d
     if index is None:
         index = np.full_like(value, -1)
 
@@ -159,30 +124,18 @@
     if atom is None:
         atom = np.full_like(value, -1)
 
-<<<<<<< HEAD
+    # Initialize data frame
     df = pd.DataFrame.from_dict(
         {"value": value, "energy": energy, "index": index, "atom": atom}
     )
-=======
-    # Initialize data frame
-    df = pd.DataFrame.from_dict({'value': value,
-                                 'energy': energy,
-                                 'index': index,
-                                 'atom': atom})
->>>>>>> 8233598d
 
     # Result container
     res = []
-<<<<<<< HEAD
+
+    # Iterate over unique indices
     for name, group in df.groupby(["index", "atom"]):
+        # Compute relative delta G
         g = group["energy"] * 627.503
-=======
-
-    # Iterate over unique indices
-    for name, group in df.groupby(['index', 'atom']):
-        # Compute relative delta G
-        g = group['energy'] * 627.503
->>>>>>> 8233598d
         mn = g.min()
         relG = g - mn
 
@@ -190,22 +143,14 @@
         b = np.exp(-relG / 0.5924847535)
         w = (b / b.sum()) * len(b)
 
-<<<<<<< HEAD
+        # Compute weighted statistics
         ws = DescrStatsW(group["value"], weights=w, ddof=0)
-=======
-        # Compute weighted statistics
-        ws = DescrStatsW(group['value'], weights=w, ddof=0)
->>>>>>> 8233598d
 
         # Append to container
         res.append([name[0], name[1], ws.mean, ws.std, len(group.index)])
 
-<<<<<<< HEAD
+    # Initialize data frame
     res = pd.DataFrame(res, columns=["index", "atom", "mean", "std", "n"])
-=======
-    # Initialize data frame
-    res = pd.DataFrame(res, columns=['index', 'atom', 'mean', 'std', 'n'])
->>>>>>> 8233598d
 
     # Drop index if not supplied
     if np.all(index == -1):
@@ -231,41 +176,25 @@
     -------
     :obj:`~pandas.DataFrame`
         Result of reduction operation.
-<<<<<<< HEAD
-
-    """
-
-=======
-    '''
+    """
+
     # Placeholder for index
->>>>>>> 8233598d
     if index is None:
         index = np.full_like(value, -1)
-    
+
     # Placeholder for atom
     if atom is None:
         atom = np.full_like(value, -1)
 
-<<<<<<< HEAD
+    # Initialize data frame
     df = pd.DataFrame.from_dict({"value": value, "index": index, "atom": atom})
 
+    # Average per unique index
     res = df.groupby(["index", "atom"], as_index=False).agg(
         {"value": ["mean", "std", "count"]}
     )
+    # Rename columns
     res.columns = ["index", "atom", "mean", "std", "n"]
-=======
-    # Initialize data frame
-    df = pd.DataFrame.from_dict({'value': value,
-                                 'index': index,
-                                 'atom': atom})
-
-    # Average per unique index
-    res = df.groupby(['index', 'atom'], as_index=False).agg({'value':
-                                                             ['mean', 'std', 'count']})
-    
-    # Rename columns
-    res.columns = ['index', 'atom', 'mean', 'std', 'n']
->>>>>>> 8233598d
 
     # Drop indices if not supplied
     if np.all(index == -1):
@@ -293,38 +222,22 @@
     -------
     :obj:`~pandas.DataFrame`
         Result of reduction operation.
-<<<<<<< HEAD
-
-    """
-
-=======
-    '''
+    """
+
     # Placeholder for index
->>>>>>> 8233598d
     if index is None:
         index = np.full_like(value, -1)
-    
+
     # Placeholder for atom
     if atom is None:
         atom = np.full_like(value, -1)
 
-<<<<<<< HEAD
+    # Initialize data frame
     df = pd.DataFrame.from_dict(
         {"value": value, "energy": energy, "index": index, "atom": atom}
     )
-
+    # Take minimum energy per unique index
     res = df.loc[df.groupby(["index", "atom"])["energy"].idxmin()]
-=======
-    # Initialize data frame
-    df = pd.DataFrame.from_dict({'value': value,
-                                 'energy': energy,
-                                 'index': index,
-                                 'atom': atom})
-
-    # Take minimum energy per unique index
-    res = df.loc[df.groupby(['index', 'atom'])[
-        'energy'].idxmin()]
->>>>>>> 8233598d
 
     # Drop indices if not supplied
     if np.all(index == -1):
@@ -353,49 +266,31 @@
     -------
     :obj:`~pandas.DataFrame`
         Result of reduction operation.
-<<<<<<< HEAD
-
-    """
-
-=======
-    '''
+    """
+
     # Placeholder for index
->>>>>>> 8233598d
     if index is None:
         index = np.full_like(value, -1)
-    
+
     # Placeholder for atom
     if atom is None:
         atom = np.full_like(value, -1)
 
-<<<<<<< HEAD
+    # Initialize data frame
     df = pd.DataFrame.from_dict(
         {"value": value, "energy": energy, "index": index, "atom": atom}
     )
 
+    # Filter by energy
     df = df.loc[df["energy"] <= threshold, :]
 
+    # Aggregate
     res = df.groupby(["index", "atom"], as_index=False).agg(
         {"value": ["mean", "std", "count"]}
     )
+
+    # Rename columns
     res.columns = ["index", "atom", "mean", "std", "n"]
-=======
-    # Initialize data frame
-    df = pd.DataFrame.from_dict({'value': value,
-                                 'energy': energy,
-                                 'index': index,
-                                 'atom': atom})
-
-    # Filter by energy
-    df = df.loc[df['energy'] <= threshold, :]
-
-    # Aggregate
-    res = df.groupby(['index', 'atom'], as_index=False).agg({'value':
-                                                             ['mean', 'std', 'count']})
-    
-    # Rename columns
-    res.columns = ['index', 'atom', 'mean', 'std', 'n']
->>>>>>> 8233598d
 
     # Drop indices if not supplied
     if index is None:
@@ -427,29 +322,18 @@
     -------
     :obj: `~pandas.DataFrame`
         Result of transformation operation.
-<<<<<<< HEAD
-
-    """
-
-=======
-    '''
+    """
+
     # Placeholder for index
->>>>>>> 8233598d
     if index is None:
         index = np.full_like(value, -1)
-    
+
     # Placeholder for atom
     if atom is None:
         atom = np.full_like(value, -1)
 
-<<<<<<< HEAD
+    # Initialize data frame
     df = pd.DataFrame.from_dict({"value": value, "index": index, "atom": atom})
-=======
-    # Initialize data frame
-    df = pd.DataFrame.from_dict({'value': value,
-                                 'index': index,
-                                 'atom': atom})
->>>>>>> 8233598d
 
     # Process with per-atom values
     if isinstance(m, dict):
@@ -459,7 +343,7 @@
             part["new_value"] = part["value"].apply(lambda x: m[idx] * x + b[idx])
 
             res = pd.concat([res, part])
-    
+
     # Process with global values
     else:
         res = df.copy()
@@ -481,88 +365,16 @@
     -------
     :obj:`~isicle.conformers.ConformationalEnsemble`
         Conformational ensemble.
-<<<<<<< HEAD
-
     """
 
     return ConformationalEnsemble(geometries)
 
 
-def load_pickle(path):
-    """
-    Load pickled file.
-
-    Parameters
-    ----------
-    path : str
-        Path to pickle.
-
-    Returns
-    -------
-    :obj:`~isicle.conformers.ConformationalEnsemble`
-        Previously pickled :obj:`~isicle.conformers.ConformationalEnsemble`
-        instance.
-
-    Raises
-    ------
-    IOError
-        If file cannot be read.
-    TypeError
-        If file is not a supported class instance.
-
-    """
-
-    # Load file
-    with open(path, "rb") as f:
-        try:
-            ensemble = pickle.load(f)
-        except pickle.UnpicklingError:
-            raise IOError("Could not read file as pickle: {}".format(path))
-
-    # Check for valid class type
-    if isinstance(ensemble, ConformationalEnsemble):
-        return ensemble
-
-    # Failure. This is not a ConformationalEnsemble instance
-    raise TypeError("Unsupported format: {}.".format(ensemble.__class__))
-
-
-def load(path):
-    """
-    Load file.
-
-    Parameters
-    ----------
-    path : str
-        Path to file.
-
-    Returns
-    -------
-    :obj:`~isicle.conformers.ConformationalEnsemble`
-        Previously pickled :obj:`~isicle.conformers.ConformationalEnsemble`
-        instance.
-
-    """
-
-    return load_pickle(path)
-
-
-=======
-    '''
-    return ConformationalEnsemble(geometries)
-
-
->>>>>>> 8233598d
 class ConformationalEnsemble(TypedList):
     """
     Collection of :obj:`~isicle.geometry.Geometry`, or related subclass,
     instances.
-<<<<<<< HEAD
-
-    """
-=======
-    '''
->>>>>>> 8233598d
+    """
 
     def __init__(self, *args):
         """
@@ -602,16 +414,11 @@
                 )
             value = [x.get(key) for x in value]
 
-<<<<<<< HEAD
         # if type(value[0]) is dict:
         #     raise AttributeError('"{}" has additional keys: {}'.format(attr, value[0].keys()))
 
     def reduce(self, attr, func="boltzmann", **kwargs):
         """
-=======
-    def reduce(self, attr, func='boltzmann', **kwargs):
-        '''
->>>>>>> 8233598d
         Combine attribute values according to indicated function.
 
         Parameters
@@ -777,13 +584,9 @@
         ValueError
             If neither `func` nor `method` is supplied.
 
-<<<<<<< HEAD
-        """
-=======
-        '''
+        """
 
         # Apply function
->>>>>>> 8233598d
         if func is not None:
             return self._apply_function(func, **kwargs)
 
@@ -793,36 +596,6 @@
 
         raise ValueError("Must supply `func` or `method`.")
 
-<<<<<<< HEAD
-    def save_pickle(self, path):
-        """
-        Pickle this class instance.
-
-        Parameters
-        ----------
-        path : str
-            Path to save pickle object to.
-
-        """
-
-        with open(path, "wb") as f:
-            pickle.dump(self, f)
-
-    def save(self, path):
-        """
-        Save this class instance.
-
-        Parameters
-        ----------
-        path : str
-            Path to save object to.
-
-        """
-
-        io.save(path, self)
-
-=======
->>>>>>> 8233598d
     def get_structures(self):
         """
         Extract all structures from containing object as a conformational ensemble.
